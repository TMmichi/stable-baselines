from abc import abstractmethod

import tensorflow as tf
import numpy as np
from gym.spaces import Box

from stable_baselines.common.policies import BasePolicy, nature_cnn, register_policy
from stable_baselines.common.tf_layers import mlp

EPS = 1e-6  # Avoid NaN (prevents division by zero or log of zero)
# CAP the standard deviation of the actor
LOG_STD_MAX = 10
LOG_STD_MIN = -20
debug = False


def gaussian_likelihood(input_, mu_, log_std):
    """
    Helper to computer log likelihood of a gaussian.
    Here we assume this is a Diagonal Gaussian.

    :param input_: (tf.Tensor)
    :param mu_: (tf.Tensor)
    :param log_std: (tf.Tensor)
    :return: (tf.Tensor)
    """
    pre_sum = -0.5 * (((input_ - mu_) / (tf.exp(log_std) + EPS)) ** 2 + 2 * log_std + np.log(2 * np.pi))
    return tf.reduce_sum(pre_sum, axis=1)


def gaussian_entropy(log_std):
    """
    Compute the entropy for a diagonal Gaussian distribution.

    :param log_std: (tf.Tensor) Log of the standard deviation
    :return: (tf.Tensor)
    """
    return tf.reduce_sum(log_std + 0.5 * np.log(2.0 * np.pi * np.e), axis=-1)


def clip_but_pass_gradient(input_, lower=-1., upper=1.):
    clip_up = tf.cast(input_ > upper, tf.float32)
    clip_low = tf.cast(input_ < lower, tf.float32)
    return input_ + tf.stop_gradient((upper - input_) * clip_up + (lower - input_) * clip_low)


def apply_squashing_func(mu_, pi_, logp_pi):
    """
    Squash the output of the Gaussian distribution
    and account for that in the log probability
    The squashed mean is also returned for using
    deterministic actions.

    :param mu_: (tf.Tensor) Mean of the gaussian
    :param pi_: (tf.Tensor) Output of the policy before squashing
    :param logp_pi: (tf.Tensor) Log probability before squashing
    :return: ([tf.Tensor])
    """
    # Squash the output
    deterministic_policy = tf.tanh(mu_)
    policy = tf.tanh(pi_)
    # OpenAI Variation:
    # To avoid evil machine precision error, strictly clip 1-pi**2 to [0,1] range.
    # logp_pi -= tf.reduce_sum(tf.log(clip_but_pass_gradient(1 - policy ** 2, lower=0, upper=1) + EPS), axis=1)
    # Squash correction (from original implementation)
    logp_pi -= tf.reduce_sum(tf.log(1 - policy ** 2 + EPS), axis=1)
    return deterministic_policy, policy, logp_pi


def fuse_networks_MCP(mu_array, log_std_array, weight, act_index, total_action_dimension):
    """
    Fuse distributions of policy into a MCP fashion

    :param mu_array: ([tf.Tensor]) List of means
    :param log_std_array: ([tf.Tensor]) List of log of the standard deviations
    :param weight: (tf.Tensor) Weight tensor of each primitives
    :param act_index: (list) List of action indices for each primitives
    :param total_action_dimension: (int) Dimension of a total action
    :return: ([tf.Tensor]) Samples of fused policy, fused mean, and fused standard deviations
    """
    with tf.variable_scope("fuse"):
        mu_MCP = std_sum = tf.tile(tf.reshape(weight[:,0],[-1,1]), tf.constant([1,total_action_dimension])) * 0
        for i in range(len(mu_array)):
            weight_tile_index = tf.tile(tf.reshape(weight[:,i],[-1,1]), tf.constant([1,mu_array[i][0].shape[0].value]))
            normed_weight_index = tf.math.divide_no_nan(weight_tile_index, tf.exp(log_std_array[i]))
            mu_weighted_i = mu_array[i] * normed_weight_index
            append_idx = 0
            for j in range(total_action_dimension):
                print("Primitive Index ", i)
                if j in act_index[i]:
                    print("\tIn act index")
                    if j == 0:
                        mu_temp = tf.reshape(mu_weighted_i[:,append_idx], [-1,1], name="mu_temp")
                        std_temp = tf.reshape(normed_weight_index[:,append_idx], [-1,1], name="std_temp")
                    else:
                        mu_temp = tf.concat([mu_temp, tf.reshape(mu_weighted_i[:,append_idx], [-1,1])], 1, name="mu_temp")
                        std_temp = tf.concat([std_temp, tf.reshape(normed_weight_index[:,append_idx], [-1,1])], 1, name="std_temp")
                    append_idx += 1
                else:
                    print("\tNot in act index")
                    if j == 0:
                        mu_temp = tf.reshape(mu_weighted_i[:,0]*0, [-1,1], name="mu_temp")
                        std_temp = tf.reshape(normed_weight_index[:,0]*0, [-1,1], name="std_temp")
                    else:
                        mu_temp = tf.concat([mu_temp, tf.reshape(mu_weighted_i[:,0]*0, [-1,1])], 1, name="mu_temp")
                        std_temp = tf.concat([std_temp, tf.reshape(normed_weight_index[:,0]*0, [-1,1])], 1, name="std_temp")
            mu_MCP += mu_temp
            std_sum += std_temp
        std_MCP = tf.math.reciprocal_no_nan(std_sum)
    mu_MCP = tf.math.multiply(mu_MCP, std_MCP, name="mu_MCP")
    log_std_MCP = tf.log(tf.clip_by_value(std_MCP, LOG_STD_MIN, LOG_STD_MAX), name="log_std_MCP")
    pi_MCP = tf.math.add(mu_MCP, tf.random_normal(tf.shape(mu_MCP)) * tf.exp(log_std_MCP), name="pi_MCP")
    
    return pi_MCP, mu_MCP, log_std_MCP


# TODO
def fuse_networks_GMM(mu_array, log_std_array, weight):
    pass


class SACPolicy(BasePolicy):
    """
    Policy object that implements a SAC-like actor critic

    :param sess: (TensorFlow session) The current TensorFlow session
    :param ob_space: (Gym Space) The observation space of the environment
    :param ac_space: (Gym Space) The action space of the environment
    :param n_env: (int) The number of environments to run
    :param n_steps: (int) The number of steps to run for each environment
    :param n_batch: (int) The number of batch to run (n_envs * n_steps)
    :param reuse: (bool) If the policy is reusable or not
    :param scale: (bool) whether or not to scale the input
    """

    def __init__(self, sess, ob_space, ac_space, n_env=1, n_steps=1, n_batch=None, reuse=False, scale=False, obs_phs=None):
        super(SACPolicy, self).__init__(sess, ob_space, ac_space, n_env, n_steps, n_batch, reuse=reuse, scale=scale, obs_phs=obs_phs)
        assert isinstance(ac_space, Box), "Error: the action space must be of type gym.spaces.Box"

        self.qf1 = None
        self.qf2 = None
        self.value_fn = None
        self.policy = None
        self.deterministic_policy = None
        self.act_mu = None
        self.std = None

    def make_actor(self, obs=None, reuse=False, scope="pi"):
        """
        Creates an actor object

        :param obs: (TensorFlow Tensor) The observation placeholder (can be None for default placeholder)
        :param reuse: (bool) whether or not to reuse parameters
        :param scope: (str) the scope name of the actor
        :return: (TensorFlow Tensor) the output tensor
        """
        raise NotImplementedError

    def make_critics(self, obs=None, action=None, reuse=False,
                     scope="values_fn", create_vf=True, create_qf=True):
        """
        Creates the two Q-Values approximator along with the Value function

        :param obs: (TensorFlow Tensor) The observation placeholder (can be None for default placeholder)
        :param action: (TensorFlow Tensor) The action placeholder
        :param reuse: (bool) whether or not to reuse parameters
        :param scope: (str) the scope name
        :param create_vf: (bool) Whether to create Value fn or not
        :param create_qf: (bool) Whether to create Q-Values fn or not
        :return: ([tf.Tensor]) Mean, action and log probability
        """
        raise NotImplementedError

    @abstractmethod
    def make_custom_actor(self, primitives, obs=None, reuse=False, scope="pi"):
        """
        Creates an custom actor object

        :param primitives: (dict) Obs/act information of primitives
        :param obs: (TensorFlow Tensor) The observation placeholder (can be None for default placeholder)
        :param reuse: (bool) whether or not to reuse parameters
        :param scope: (str) the scope name of the actor
        :return: (TensorFlow Tensor) the output tensor
        """
        raise NotImplementedError

    @abstractmethod
    def make_custom_critics(self, primitives, obs=None, action=None, separate_value=True, reuse=False,
                    scope="values_fn", create_vf=True, create_qf=True):
        """
        Creates the two Q-Values approximator along with the custom Value function

        :param primitives: (dict) Obs/act information of primitives
        :param obs: (TensorFlow Tensor) The observation placeholder (can be None for default placeholder)
        :param action: (TensorFlow Tensor) The action placeholder
        :param reuse: (bool) whether or not to reuse parameters
        :param scope: (str) the scope name
        :param create_vf: (bool) Whether to create Value fn or not
        :param create_qf: (bool) Whether to create Q-Values fn or not
        :return: ([tf.Tensor]) Mean, action and log probability
        """
        raise NotImplementedError

    def step(self, obs, state=None, mask=None, deterministic=False):
        """
        Returns the policy for a single step

        :param obs: ([float] or [int]) The current observation of the environment
        :param state: ([float]) The last states (used in recurrent policies)
        :param mask: ([float]) The last masks (used in recurrent policies)
        :param deterministic: (bool) Whether or not to return deterministic actions.
        :return: ([float]) actions
        """
        raise NotImplementedError

    def proba_step(self, obs, state=None, mask=None):
        """
        Returns the action probability params (mean, std) for a single step

        :param obs: ([float] or [int]) The current observation of the environment
        :param state: ([float]) The last states (used in recurrent policies)
        :param mask: ([float]) The last masks (used in recurrent policies)
        :return: ([float], [float])
        """
        raise NotImplementedError


class FeedForwardPolicy(SACPolicy):
    """
    Policy object that implements a DDPG-like actor critic, using a feed forward neural network.

    :param sess: (TensorFlow session) The current TensorFlow session
    :param ob_space: (Gym Space) The observation space of the environment
    :param ac_space: (Gym Space) The action space of the environment
    :param n_env: (int) The number of environments to run
    :param n_steps: (int) The number of steps to run for each environment
    :param n_batch: (int) The number of batch to run (n_envs * n_steps)
    :param reuse: (bool) If the policy is reusable or not
    :param layers: ([int]) The size of the Neural network for the policy (if None, default to [64, 64])
    :param cnn_extractor: (function (TensorFlow Tensor, ``**kwargs``): (TensorFlow Tensor)) the CNN feature extraction
    :param feature_extraction: (str) The feature extraction type ("cnn" or "mlp")
    :param layer_norm: (bool) enable layer normalisation
    :param reg_weight: (float) Regularization loss weight for the policy parameters
    :param act_fun: (tf.func) the activation function to use in the neural network.
    :param kwargs: (dict) Extra keyword arguments for the nature CNN feature extraction
    """

    def __init__(self, sess, ob_space, ac_space, n_env=1, n_steps=1, n_batch=None, reuse=False, layers={}, obs_phs=None,
                 cnn_extractor=nature_cnn, feature_extraction="cnn", reg_weight=0.0,
                 layer_norm=False, act_fun=tf.nn.relu, **kwargs):
        super(FeedForwardPolicy, self).__init__(sess, ob_space, ac_space, n_env, n_steps, n_batch,
                                                reuse=reuse, scale=(feature_extraction == "cnn"), obs_phs=obs_phs)

        self._kwargs_check(feature_extraction, kwargs)
        self.layer_norm = layer_norm
        self.feature_extraction = feature_extraction
        self.cnn_kwargs = kwargs
        self.cnn_extractor = cnn_extractor
        self.reuse = reuse
        self.policy_layers = layers.get('policy',[64,64])
        self.value_layers = layers.get('value',[64,64])
        self.weight = {}
        self.primitive_actions = {}
        self.primitive_log_std = {}
        self.primitive_value = {}
        self.primitive_qf1 = {}
        self.primitive_qf2 = {}
        self.reg_loss = None
        self.reg_weight = reg_weight
        self.entropy = 0

        self.activ_fn = act_fun

    def make_actor(self, obs=None, reuse=False, scope="pi", non_log=False):
        if obs is None:
            obs = self.processed_obs
        non_log = True
        if not non_log:
            with tf.variable_scope(scope, reuse=reuse):
                if self.feature_extraction == "cnn":
                    pi_h = self.cnn_extractor(obs, **self.cnn_kwargs)
                else:
                    pi_h = tf.layers.flatten(obs)

                pi_h = mlp(pi_h, self.policy_layers, self.activ_fn, layer_norm=self.layer_norm)

                self.act_mu = self.primitive_actions['mu_'] = mu_ = tf.layers.dense(pi_h, self.ac_space.shape[0], activation=None)
                # Important difference with SAC and other algo such as PPO:
                # the std depends on the state, so we cannot use stable_baselines.common.distribution
                log_std = tf.layers.dense(pi_h, self.ac_space.shape[0], activation=None)
                self.primitive_log_std['std'] = log_std

            # Regularize policy output (not used for now)
            # reg_loss = self.reg_weight * 0.5 * tf.reduce_mean(log_std ** 2)
            # reg_loss += self.reg_weight * 0.5 * tf.reduce_mean(mu ** 2)
            # self.reg_loss = reg_loss

            # OpenAI Variation to cap the standard deviation
            # activation = tf.tanh # for log_std
            # log_std = LOG_STD_MIN + 0.5 * (LOG_STD_MAX - LOG_STD_MIN) * (log_std + 1)
            # Original Implementation
            log_std = tf.clip_by_value(log_std, LOG_STD_MIN, LOG_STD_MAX)

            self.std = std = tf.exp(log_std)
            # Reparameterization trick
            #std = tf.Print(std,[std],"\tstd = ", summarize=-1)
            tf.summary.histogram('std', std)
            tf.summary.merge_all()
            #mu_ = tf.Print(mu_,[mu_],"\tmu_ = ", summarize=-1)
            pi_ = mu_ + tf.random_normal(tf.shape(mu_)) * std
            #pi_ = tf.Print(pi_,[pi_],"\tpi_ = ", summarize=-1)
            logp_pi = gaussian_likelihood(pi_, mu_, log_std)
            self.entropy = gaussian_entropy(log_std)
            # MISSING: reg params for log and mu
            # Apply squashing and account for it in the probability
            deterministic_policy, policy, logp_pi = apply_squashing_func(mu_, pi_, logp_pi)
        else:
            with tf.variable_scope(scope, reuse=reuse):
                if self.feature_extraction == "cnn":
                    pi_h = self.cnn_extractor(obs, **self.cnn_kwargs)
                else:
                    pi_h = tf.layers.flatten(obs)

                pi_h = mlp(pi_h, self.policy_layers, self.activ_fn, layer_norm=self.layer_norm)

                self.act_mu = self.primitive_actions['mu_'] = mu_ = tf.layers.dense(pi_h, self.ac_space.shape[0], activation=None)
                # Important difference with SAC and other algo such as PPO:
                # the std depends on the state, so we cannot use stable_baselines.common.distribution
                std = tf.layers.dense(pi_h, self.ac_space.shape[0], activation='relu') + EPS
                log_std = tf.log(std)
                self.primitive_log_std['log_std'] = log_std

            log_std = tf.clip_by_value(log_std, LOG_STD_MIN, LOG_STD_MAX)

            self.std = std
            # Reparameterization trick
            #std = tf.Print(std,[std],"\tstd = ", summarize=-1)
            tf.summary.histogram('mu_', mu_)
            tf.summary.histogram('std', std)
            tf.summary.merge_all()
            #mu_ = tf.Print(mu_,[mu_],"\tmu_ = ", summarize=-1)
            pi_ = mu_ + tf.random_normal(tf.shape(mu_)) * std
            #pi_ = tf.Print(pi_,[pi_],"\tpi_ = ", summarize=-1)
            logp_pi = gaussian_likelihood(pi_, mu_, log_std)
            self.entropy = gaussian_entropy(log_std)
            # MISSING: reg params for log and mu
            # Apply squashing and account for it in the probability
            deterministic_policy, policy, logp_pi = apply_squashing_func(mu_, pi_, logp_pi)
        
        self.policy = policy
        self.deterministic_policy = deterministic_policy

        return deterministic_policy, policy, logp_pi

    def make_critics(self, obs=None, action=None, reuse=False, scope="values_fn",
                     create_vf=True, create_qf=True):
        if obs is None:
            obs = self.processed_obs

        with tf.variable_scope(scope, reuse=reuse):
            if self.feature_extraction == "cnn":
                critics_h = self.cnn_extractor(obs, **self.cnn_kwargs)
            else:
                critics_h = tf.layers.flatten(obs)

            if create_vf:
                # Value function
                with tf.variable_scope('vf', reuse=reuse):
                    vf_h = mlp(critics_h, self.value_layers, self.activ_fn, layer_norm=self.layer_norm)
                    value_fn = tf.layers.dense(vf_h, 1, name="vf")
                self.value_fn = value_fn

            if create_qf:
                # Concatenate preprocessed state and action
                qf_h = tf.concat([critics_h, action], axis=-1)

                # Double Q values to reduce overestimation
                with tf.variable_scope('qf1', reuse=reuse):
                    qf1_h = mlp(qf_h, self.value_layers, self.activ_fn, layer_norm=self.layer_norm)
                    qf1 = tf.layers.dense(qf1_h, 1, name="qf1")

                with tf.variable_scope('qf2', reuse=reuse):
                    qf2_h = mlp(qf_h, self.value_layers, self.activ_fn, layer_norm=self.layer_norm)
                    qf2 = tf.layers.dense(qf2_h, 1, name="qf2")

                self.qf1 = qf1
                self.qf2 = qf2

        return self.qf1, self.qf2, self.value_fn

    def make_custom_actor(self, obs=None, primitives=None, tails=None, total_action_dimension=0, reuse=False, scope="pi"):
        """
        Creates a custom actor object

        :param obs: (TensorFlow Tensor) The observation placeholder (can be None for default placeholder)
        :param primitives: (dict) Obs/act information of primitives
        :param total_action_dimension: (int) Dimension of a total action
        :param reuse: (bool) whether or not to reuse parameters
        :param scope: (str) the scope name of the actor
        :return: (TensorFlow Tensor) the output tensor
        """
        if obs is None:
            obs = self.processed_obs
        with tf.variable_scope(scope, reuse=reuse):
            pi_MCP, mu_MCP, log_std_MCP = self.construct_actor_graph(obs, primitives, tails, total_action_dimension, reuse)

        #pi_MCP = tf.Print(pi_MCP,[pi_MCP, tf.shape(pi_MCP)], "pi_MCP = ", summarize=-1)
        #mu_MCP = tf.Print(mu_MCP,[mu_MCP, tf.shape(mu_MCP)], "mu_MCP = ", summarize=-1)
        tf.summary.histogram('mu_MCP', mu_MCP)
        #log_std_MCP = tf.Print(log_std_MCP,[log_std_MCP, tf.shape(log_std_MCP)], "log_std_MCP = ", summarize=-1)
        tf.summary.histogram('log_std_MCP', log_std_MCP)
        tf.summary.merge_all()

        logp_pi = gaussian_likelihood(pi_MCP, mu_MCP, log_std_MCP)
        #logp_pi = tf.Print(logp_pi,[logp_pi, tf.shape(logp_pi)], "logp_pi = ", summarize=-1)
        self.std = tf.exp(log_std_MCP)
        self.policy_train = pi_MCP
        self.deterministic_policy_train = self.act_mu = mu_MCP

        # policies with squashing func at test time
        deterministic_policy, policy, logp_pi = apply_squashing_func(mu_MCP, pi_MCP, logp_pi)
        self.policy = policy
        self.deterministic_policy = deterministic_policy

        return deterministic_policy, policy, logp_pi

    def make_custom_critics(self, obs=None, action=None, primitives=None, tails=None, scope="values_fn", reuse=False, 
                    create_vf=True, create_qf=True):
        """
        Creates the two Q-Values approximator along with the custom Value function

        :param primitives: (dict) Obs/act information of primitives
        :param obs: (TensorFlow Tensor) The observation placeholder (can be None for default placeholder)
        :param action: (TensorFlow Tensor) The action placeholder
        :param reuse: (bool) whether or not to reuse parameters
        :param scope: (str) the scope name
        :param create_vf: (bool) Whether to create Value fn or not
        :param create_qf: (bool) Whether to create Q-Values fn or not
        :return: ([tf.Tensor]) Mean, action and log probability
        """
        self.qf1 = 0
        self.qf2 = 0
        self.value_fn = 0

        if obs is None:
            obs = self.processed_obs

        with tf.variable_scope(scope, reuse=reuse):
            if create_vf:
                with tf.variable_scope('vf', reuse=reuse):
                    self.construct_value_graph(obs, action, primitives, tails, reuse=reuse, create_vf=True)
            
            if create_qf:
                # Double Q values to reduce overestimation
                with tf.variable_scope('qf1', reuse=reuse):
                    self.construct_value_graph(obs, action, primitives, tails, reuse=reuse, create_qf=True, qf1=True)
                with tf.variable_scope('qf2', reuse=reuse):
                    self.construct_value_graph(obs, action, primitives, tails, reuse=reuse, create_qf=True, qf2=True)

        return self.qf1, self.qf2, self.value_fn

    def construct_actor_graph(self, obs=None, primitives=None, tails=None, total_action_dimension=0, reuse=False):
        print("Received tails in actor graph: ",tails)
        if obs is None:
            obs = self.processed_obs

        mu_array = []
        log_std_array = []
        act_index = []
        weight = None

        for name in tails:
            item = primitives[name]
            layer_name = item['layer_name'] if item['main_tail'] else name
            if item['tails'] == None:
                if 'weight' in name.split('/'):
                    with tf.variable_scope(layer_name, reuse=reuse):
                        if self.feature_extraction == "cnn":
                            pi_h = self.cnn_extractor(obs, **self.cnn_kwargs)
                            raise NotImplementedError("Image input not supported for now")
                        else:
                            pi_h = tf.layers.flatten(obs)
                        
                        #------------- Input observation sieving layer -------------#
                        sieve_layer = np.zeros([obs.shape[1].value, len(item['obs'][1])], dtype=np.float32)
                        for i in range(len(item['obs'][1])):
                            sieve_layer[item['obs'][1][i]][i] = 1
                        pi_h = tf.matmul(pi_h, sieve_layer)
                        #------------- Observation sieving layer End -------------#

                        pi_h = mlp(pi_h, item['layer']['policy'], self.activ_fn, layer_norm=self.layer_norm)
                        weight = tf.layers.dense(pi_h, len(item['act'][1]), activation='softmax')
                        self.weight[name] = weight
                else:
                    with tf.variable_scope(layer_name, reuse=reuse):
                        if self.feature_extraction == "cnn":
                            pi_h = self.cnn_extractor(obs, **self.cnn_kwargs)
                            raise NotImplementedError("Image input not supported for now")
                        else:
                            pi_h = tf.layers.flatten(obs)
                        
                        #------------- Input observation sieving layer -------------#
                        sieve_layer = np.zeros([obs.shape[1].value, len(item['obs'][1])], dtype=np.float32)
                        for i in range(len(item['obs'][1])):
                            sieve_layer[item['obs'][1][i]][i] = 1
                        pi_h = tf.matmul(pi_h, sieve_layer)
                        #------------- Observation sieving layer End -------------#

                        pi_h = mlp(pi_h, item['layer']['policy'], self.activ_fn, layer_norm=self.layer_norm)

                        mu_ = tf.layers.dense(pi_h, len(item['act'][1]), activation=None)
                        mu_ = tf.tanh(mu_)
<<<<<<< HEAD
=======
                        tf.summary.histogram('mu_'+name, mu_)
                        #mu_ = tf.Print(mu_,[mu_],"\tmu - {0} = ".format(name), summarize=-1)
                        mu_array.append(mu_)
                        self.primitive_actions[name] = mu_

>>>>>>> 8fc613d3
                        log_std = tf.layers.dense(pi_h, len(item['act'][1]), activation=None)

                    mu_ = tf.Print(mu_,[mu_],"\tmu - {0} = ".format(name), summarize=-1)

                    # NOTE: log_std should not be clipped @ primitive level since clipping will cause biased weighting of each primitives
<<<<<<< HEAD
                    #log_std = tf.clip_by_value(log_std, LOG_STD_MIN, LOG_STD_MAX)
                    log_std = tf.Print(log_std,[log_std],"\tlog_std - {0} = ".format(name), summarize=-1)
=======
                    log_std = tf.clip_by_value(log_std, LOG_STD_MIN, LOG_STD_MAX)
                    #log_std = tf.Print(log_std,[log_std],"\tlog_std - {0} = ".format(name), summarize=-1)
                    tf.summary.histogram('log_std_'+name, log_std)
                    log_std_array.append(log_std)
                    self.primitive_log_std[name] = log_std
>>>>>>> 8fc613d3
                    
                    self.primitive_actions[name] = mu_
                    self.primitive_log_std[name] = log_std
                    mu_array.append(mu_)
                    log_std_array.append(log_std)

                    self.entropy += gaussian_entropy(log_std)
<<<<<<< HEAD

                    act_index.append(item['act'][1])
=======
                    tf.summary.merge_all()
>>>>>>> 8fc613d3
            else:
                with tf.variable_scope(layer_name, reuse=reuse):
                    _, mu_, log_std_ = self.construct_actor_graph(obs, primitives, item['tails'], total_action_dimension, reuse)
                mu_array.append(mu_)
                log_std_array.append(log_std_)
                act_index.append(item['act'][1])
        
        assert not isinstance(weight, type(None)), \
            '\n\t\033[91m[ERROR]: No weight within tail:{0}\033[0m'.format(tails)
        pi_MCP, mu_MCP, log_std_MCP = fuse_networks_MCP(mu_array, log_std_array, weight, act_index, total_action_dimension)
        
        return pi_MCP, mu_MCP, log_std_MCP
   
    def construct_value_graph(self, obs=None, action=None, primitives=None, tails=None, reuse=False, 
                                create_vf=False, create_qf=False, qf1=False, qf2=False):
        print("Received tails in value graph: ",tails)
        if obs is None:
            obs = self.processed_obs

        for name in tails:
            item = primitives[name]
            if item['load_value']:
                layer_name = item['layer_name'] if item['main_tail'] else name
                if item['tails'] == None:
                    with tf.variable_scope(layer_name, reuse=reuse):
                        if self.feature_extraction == "cnn":
                            critics_h = self.cnn_extractor(obs, **self.cnn_kwargs)
                            raise NotImplementedError("Image input not supported for now")
                        else:
                            critics_h = tf.layers.flatten(obs)

                        #------------- Input observation sieving layer -------------#
                        sieve_layer = np.zeros([obs.shape[1].value, len(item['obs'][1])], dtype=np.float32)
                        for i in range(len(item['obs'][1])):
                            sieve_layer[item['obs'][1][i]][i] = 1
                        critics_h = tf.matmul(critics_h, sieve_layer)
                        #------------- Observation sieving layer End -------------#

                        if create_vf:
                            # Value function
                            vf_h = mlp(critics_h, item['layer']['value'], self.activ_fn, layer_norm=self.layer_norm)
                            value_fn = tf.layers.dense(vf_h, 1, name="vf")
                            self.value_fn += value_fn
                            self.primitive_value[layer_name] = value_fn

                        if create_qf:
                            #------------- Input action sieving layer -------------#
                            sieve_layer = np.zeros([action.shape[1], len(item['act'][1])], dtype=np.float32)
                            for i in range(len(item['act'][1])):
                                sieve_layer[item['act'][1][i]][i] = 1
                            qf_h = tf.matmul(action, sieve_layer)
                            #------------- Action sieving layer End -------------#
                            
                            # Concatenate preprocessed state and action
                            qf_h = tf.concat([critics_h, qf_h], axis=-1)

                            qf_h = mlp(qf_h, item['layer']['value'], self.activ_fn, layer_norm=self.layer_norm)
                            if qf1:
                                qf = tf.layers.dense(qf_h, 1, name="qf1")
                                self.qf1 += qf
                                self.primitive_qf1[layer_name] = qf
                            if qf2:
                                qf = tf.layers.dense(qf_h, 1, name="qf2")
                                self.qf2 += qf
                                self.primitive_qf2[layer_name] = qf
                else:
                    with tf.variable_scope(layer_name, reuse=reuse):
                        self.construct_value_graph(obs, action, primitives, item['tails'], reuse, create_vf, create_qf, qf1, qf2)
            if 'weight' in name.split('/'):
                composite_name = name.split('/')[0]
                layer_name = 'train/'+composite_name if item['main_tail'] else composite_name
                with tf.variable_scope(layer_name, reuse=reuse):
                    if self.feature_extraction == "cnn":
                        critics_h = self.cnn_extractor(obs, **self.cnn_kwargs)
                        raise NotImplementedError("Image input not supported for now")
                    else:
                        critics_h = tf.layers.flatten(obs)

                    #------------- Input observation sieving layer -------------#
                    sieve_layer = np.zeros([obs.shape[1].value, len(item['obs'][1])], dtype=np.float32)
                    for i in range(len(item['obs'][1])):
                        sieve_layer[item['obs'][1][i]][i] = 1
                    critics_h = tf.matmul(critics_h, sieve_layer)
                    #------------- Observation sieving layer End -------------#

                    if create_vf:
                        # Value function
                        vf_h = mlp(critics_h, item['layer']['value'], self.activ_fn, layer_norm=self.layer_norm)
                        value_fn = tf.layers.dense(vf_h, 1, name="vf")
                        self.value_fn += value_fn
                        self.primitive_value[layer_name] = value_fn

                    if create_qf:
                        #------------- Input action sieving layer -------------#
                        sieve_layer = np.zeros([action.shape[1], len(item['composite_action_index'])], dtype=np.float32)
                        for i in range(len(item['composite_action_index'])):
                            sieve_layer[item['composite_action_index']][i] = 1
                        qf_h = tf.matmul(action, sieve_layer)
                        #------------- Action sieving layer End -------------#
                        
                        # Concatenate preprocessed state and action
                        qf_h = tf.concat([critics_h, qf_h], axis=-1)

                        qf_h = mlp(qf_h, item['layer']['value'], self.activ_fn, layer_norm=self.layer_norm)
                        if qf1:
                            qf = tf.layers.dense(qf_h, 1, name="qf1")
                            self.qf1 += qf
                            self.primitive_qf1[layer_name] = qf
                        if qf2:
                            qf = tf.layers.dense(qf_h, 1, name="qf2")
                            self.qf2 += qf
                            self.primitive_qf2[layer_name] = qf

    def step(self, obs, state=None, mask=None, deterministic=False):
        if deterministic:
            return self.sess.run(self.deterministic_policy, {self.obs_ph: obs})
        return self.sess.run(self.policy, {self.obs_ph: obs})
    
    def get_weight(self, obs):
        return self.sess.run(self.weight, {self.obs_ph: obs})

    def get_primitive_action(self, obs):
        return self.sess.run(self.primitive_actions, {self.obs_ph: obs})

    def get_primitive_log_std(self, obs):
        return self.sess.run(self.primitive_log_std, {self.obs_ph: obs})

    def proba_step(self, obs, state=None, mask=None):
        return self.sess.run([self.act_mu, self.std], {self.obs_ph: obs})


class CnnPolicy(FeedForwardPolicy):
    """
    Policy object that implements actor critic, using a CNN (the nature CNN)

    :param sess: (TensorFlow session) The current TensorFlow session
    :param ob_space: (Gym Space) The observation space of the environment
    :param ac_space: (Gym Space) The action space of the environment
    :param n_env: (int) The number of environments to run
    :param n_steps: (int) The number of steps to run for each environment
    :param n_batch: (int) The number of batch to run (n_envs * n_steps)
    :param reuse: (bool) If the policy is reusable or not
    :param _kwargs: (dict) Extra keyword arguments for the nature CNN feature extraction
    """

    def __init__(self, sess, ob_space, ac_space, n_env=1, n_steps=1, n_batch=None, reuse=False, layers={}, obs_phs=None, **_kwargs):
        super(CnnPolicy, self).__init__(sess, ob_space, ac_space, n_env, n_steps, n_batch, reuse, layers, obs_phs=obs_phs, 
                                        feature_extraction="cnn", **_kwargs)


class LnCnnPolicy(FeedForwardPolicy):
    """
    Policy object that implements actor critic, using a CNN (the nature CNN), with layer normalisation

    :param sess: (TensorFlow session) The current TensorFlow session
    :param ob_space: (Gym Space) The observation space of the environment
    :param ac_space: (Gym Space) The action space of the environment
    :param n_env: (int) The number of environments to run
    :param n_steps: (int) The number of steps to run for each environment
    :param n_batch: (int) The number of batch to run (n_envs * n_steps)
    :param reuse: (bool) If the policy is reusable or not
    :param _kwargs: (dict) Extra keyword arguments for the nature CNN feature extraction
    """

    def __init__(self, sess, ob_space, ac_space, n_env=1, n_steps=1, n_batch=None, reuse=False, layers={}, obs_phs=None, **_kwargs):
        super(LnCnnPolicy, self).__init__(sess, ob_space, ac_space, n_env, n_steps, n_batch, reuse, layers, obs_phs=obs_phs, 
                                          feature_extraction="cnn", layer_norm=True, **_kwargs)


class MlpPolicy(FeedForwardPolicy):
    """
    Policy object that implements actor critic, using a MLP (2 layers of 64)

    :param sess: (TensorFlow session) The current TensorFlow session
    :param ob_space: (Gym Space) The observation space of the environment
    :param ac_space: (Gym Space) The action space of the environment
    :param n_env: (int) The number of environments to run
    :param n_steps: (int) The number of steps to run for each environment
    :param n_batch: (int) The number of batch to run (n_envs * n_steps)
    :param reuse: (bool) If the policy is reusable or not
    :param _kwargs: (dict) Extra keyword arguments for the nature CNN feature extraction
    """

    def __init__(self, sess, ob_space, ac_space, n_env=1, n_steps=1, n_batch=None, reuse=False, layers={}, obs_phs=None, **_kwargs):
        super(MlpPolicy, self).__init__(sess, ob_space, ac_space, n_env, n_steps, n_batch, reuse, layers, obs_phs=obs_phs, 
                                        feature_extraction="mlp", **_kwargs)


class LnMlpPolicy(FeedForwardPolicy):
    """
    Policy object that implements actor critic, using a MLP (2 layers of 64), with layer normalisation

    :param sess: (TensorFlow session) The current TensorFlow session
    :param ob_space: (Gym Space) The observation space of the environment
    :param ac_space: (Gym Space) The action space of the environment
    :param n_env: (int) The number of environments to run
    :param n_steps: (int) The number of steps to run for each environment
    :param n_batch: (int) The number of batch to run (n_envs * n_steps)
    :param reuse: (bool) If the policy is reusable or not
    :param _kwargs: (dict) Extra keyword arguments for the nature CNN feature extraction
    """

    def __init__(self, sess, ob_space, ac_space, n_env=1, n_steps=1, n_batch=None, reuse=False, layers={}, obs_phs=None, **_kwargs):
        super(LnMlpPolicy, self).__init__(sess, ob_space, ac_space, n_env, n_steps, n_batch, reuse, layers, obs_phs=obs_phs, 
                                          feature_extraction="mlp", layer_norm=True, **_kwargs)


register_policy("CnnPolicy", CnnPolicy)
register_policy("LnCnnPolicy", LnCnnPolicy)
register_policy("MlpPolicy", MlpPolicy)
register_policy("LnMlpPolicy", LnMlpPolicy)<|MERGE_RESOLUTION|>--- conflicted
+++ resolved
@@ -510,29 +510,21 @@
 
                         mu_ = tf.layers.dense(pi_h, len(item['act'][1]), activation=None)
                         mu_ = tf.tanh(mu_)
-<<<<<<< HEAD
-=======
                         tf.summary.histogram('mu_'+name, mu_)
                         #mu_ = tf.Print(mu_,[mu_],"\tmu - {0} = ".format(name), summarize=-1)
                         mu_array.append(mu_)
                         self.primitive_actions[name] = mu_
 
->>>>>>> 8fc613d3
                         log_std = tf.layers.dense(pi_h, len(item['act'][1]), activation=None)
 
                     mu_ = tf.Print(mu_,[mu_],"\tmu - {0} = ".format(name), summarize=-1)
 
                     # NOTE: log_std should not be clipped @ primitive level since clipping will cause biased weighting of each primitives
-<<<<<<< HEAD
-                    #log_std = tf.clip_by_value(log_std, LOG_STD_MIN, LOG_STD_MAX)
-                    log_std = tf.Print(log_std,[log_std],"\tlog_std - {0} = ".format(name), summarize=-1)
-=======
                     log_std = tf.clip_by_value(log_std, LOG_STD_MIN, LOG_STD_MAX)
                     #log_std = tf.Print(log_std,[log_std],"\tlog_std - {0} = ".format(name), summarize=-1)
                     tf.summary.histogram('log_std_'+name, log_std)
                     log_std_array.append(log_std)
                     self.primitive_log_std[name] = log_std
->>>>>>> 8fc613d3
                     
                     self.primitive_actions[name] = mu_
                     self.primitive_log_std[name] = log_std
@@ -540,12 +532,7 @@
                     log_std_array.append(log_std)
 
                     self.entropy += gaussian_entropy(log_std)
-<<<<<<< HEAD
-
-                    act_index.append(item['act'][1])
-=======
                     tf.summary.merge_all()
->>>>>>> 8fc613d3
             else:
                 with tf.variable_scope(layer_name, reuse=reuse):
                     _, mu_, log_std_ = self.construct_actor_graph(obs, primitives, item['tails'], total_action_dimension, reuse)
